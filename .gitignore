*.pyc
<<<<<<< HEAD
*.idea
*.egg-info
=======
*.egg-info/
>>>>>>> e6ad036e
<|MERGE_RESOLUTION|>--- conflicted
+++ resolved
@@ -1,7 +1,3 @@
 *.pyc
-<<<<<<< HEAD
 *.idea
-*.egg-info
-=======
-*.egg-info/
->>>>>>> e6ad036e
+*.egg-info