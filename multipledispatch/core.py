--- conflicted
+++ resolved
@@ -1,163 +1,13 @@
 from contextlib import contextmanager
 from warnings import warn
 import inspect
-<<<<<<< HEAD
-import sys
-=======
 from .dispatcher import Dispatcher, MethodDispatcher, ambiguity_warn
->>>>>>> e6ad036e
 
 
 global_namespace = dict()
 
 
-<<<<<<< HEAD
-    Examples
-    --------
-
-    >>> @dispatch(int)
-    ... def f(x):
-    ...     return x + 1
-
-    >>> @dispatch(float)
-    ... def f(x):
-    ...     return x - 1
-
-    >>> f(3)
-    4
-    >>> f(3.0)
-    2.0
-    """
-    __slots__ = 'name', 'funcs', 'ordering', '_cache'
-
-    def __init__(self, name):
-        self.name = name
-        self.funcs = dict()
-        self._cache = dict()
-
-    def add(self, signature, func):
-        """ Add new types/method pair to dispatcher
-
-        >>> D = Dispatcher('add')
-        >>> D.add((int, int), lambda x, y: x + y)
-        >>> D.add((float, float), lambda x, y: x + y)
-
-        >>> D(1, 2)
-        3
-        >>> D(1, 2.0)
-        Traceback (most recent call last):
-        ...
-        NotImplementedError
-        """
-        self.funcs[signature] = func
-        self.ordering = ordering(self.funcs)
-        amb = ambiguities(self.funcs)
-        if amb:
-            warn(warning_text(self.name, amb), AmbiguityWarning)
-        self._cache.clear()
-
-    def __call__(self, *args, **kwargs):
-        types = tuple([type(arg) for arg in args])
-        func = self.resolve(types)
-        return func(*args, **kwargs)
-
-    def __str__(self):
-        return "<dispatched %s>" % self.name
-    __repr__ = __str__
-
-    @property
-    def supported_types(self):
-        """ A topologically sorted list of type signatures """
-        return self.ordering
-
-    def resolve(self, types):
-        """ Deterimine appropriate implementation for this type signature
-
-        This method is internal.  Users should call this object as a function.
-        Implementation resolution occurs within the ``__call__`` method.
-
-        >>> @dispatch(int)
-        ... def inc(x):
-        ...     return x + 1
-
-        >>> implementation = inc.resolve((int,))
-        >>> implementation(3)
-        4
-
-        >>> inc.resolve((float,))
-        Traceback (most recent call last):
-        ...
-        NotImplementedError
-
-        See Also:
-            ``multipledispatch.conflict`` - module to determine resolution order
-        """
-
-        if types in self._cache:
-            return self._cache[types]
-        elif types in self.funcs:
-            self._cache[types] = self.funcs[types]
-            return self.funcs[types]
-
-        n = len(types)
-        for signature in self.ordering:
-            if all(len(signature) == n and issubclass(typ, sig)
-                    for typ, sig in zip(types, signature)):
-                result = self.funcs[signature]
-                self._cache[types] = result
-                return result
-        raise NotImplementedError()
-
-
-class MethodDispatcher(Dispatcher):
-    """ Dispatch methods based on type signature
-
-    See Also:
-        Dispatcher
-    """
-    def __get__(self, instance, owner):
-        self.obj = instance
-        self.cls = owner
-        return self
-
-    def __call__(self, *args, **kwargs):
-        types = tuple([type(arg) for arg in args])
-        func = self.resolve(types)
-        return func(self.obj, *args, **kwargs)
-
-
-dispatchers = dict()
-
-
-def dispatch(*types):
-    """
-    Dispatch decorator with two modes of use:
-
-    @dispatch(int):
-    def f(x):
-        return 'int!'
-
-    @dispatch
-    def f(x: float):
-        return 'float!'
-    """
-    # if one argument as passed that is not callable and isn't a type, dispatch
-    # on annotations
-    frame = inspect.currentframe().f_back
-    if (len(types) == 1
-            and callable(types[0])
-            and not isinstance(types[0], type)):
-        fn = types[0]
-        return dispatch_on_annotations(fn, frame=frame)
-    # otherwise dispatch on types
-    else:
-        return dispatch_on_types(*types, frame=frame)
-
-
-def dispatch_on_types(*types, **kwargs):
-=======
 def dispatch(*types, **kwargs):
->>>>>>> e6ad036e
     """ Dispatch function on the types of the inputs
 
     Supports dispatch on all non-keyword arguments.
@@ -239,7 +89,6 @@
     Note that this has to work as the method is defined but before the class is
     defined.  At this stage methods look like functions.
     """
-<<<<<<< HEAD
     try:
         spec = inspect.getargspec(func)
     except:
@@ -284,8 +133,4 @@
     text += "\n\nConsider making the following additions:\n\n"
     text += '\n\n'.join(['@dispatch(' + str_signature(super_signature(s))
                       + ')\ndef %s(...)'%name for s in amb])
-    return text
-=======
-    spec = inspect.getargspec(func)
-    return spec and spec.args and spec.args[0] == 'self'
->>>>>>> e6ad036e
+    return text