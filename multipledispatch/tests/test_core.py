--- conflicted
+++ resolved
@@ -1,15 +1,13 @@
 from multipledispatch import dispatch
-<<<<<<< HEAD
-from multipledispatch.compatibility import raises
-=======
 from multipledispatch.utils import raises
 from functools import partial
 
+
 test_namespace = dict()
+
 
 orig_dispatch = dispatch
 dispatch = partial(dispatch, namespace=test_namespace)
->>>>>>> e6ad036e
 
 
 def test_singledispatch():
